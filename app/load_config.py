--- conflicted
+++ resolved
@@ -250,14 +250,6 @@
     return yaml
 
 
-<<<<<<< HEAD
-def load_config(path="/config/config.yaml"):
-    config_file = False
-    required_keys = ["containers", "notifications", "settings", "global_keywords"]
-    yaml_config = {}
-    old_path = "/app/config.yaml"
-    paths = [path, old_path]
-=======
 def load_config(official_path="/config/config.yaml"):
     """
     Load the configuration from a YAML file and environment variables.
@@ -268,25 +260,12 @@
     yaml_config = None
     legacy_path = "/app/config.yaml"
     paths = [official_path, legacy_path]
->>>>>>> 3c5e6ea0
     for path in paths: 
         logging.info(f"Trying path: {path}")
         if os.path.isfile(path):
             try:
                 with open(path, "r") as file:
                     yaml_config = yaml.safe_load(file)
-<<<<<<< HEAD
-                #  logging.info(f"YAML CONFIG: {yaml_config}")
-                    #logging.info("config.yaml succesfully loaded.")
-                    config_file = True
-                    break
-            except FileNotFoundError:
-                logging.info(f"Error loading the config.yaml file from {path}")
-        else:
-            logging.info(f"The path {path} does not exist.")
-    logging.warning(f"The config.yaml file was not found. Only using environment variables.") if not config_file else logging.info(f"The config.yaml file was found in {path}.")
-   # logging.info(f"YAML CONFIG: {yaml_config}")
-=======
                     config_path = path
                     break
             except FileNotFoundError:
@@ -298,7 +277,6 @@
         else:
             logging.info(f"The path {path} does not exist.")
 
->>>>>>> 3c5e6ea0
     if yaml_config is None:
         logging.warning(f"The config.yaml file was not found. Only using environment variables.")
         yaml_config = {}
@@ -317,11 +295,7 @@
         "attachment_lines": os.getenv("ATTACHMENT_LINES"),
         "multi_line_entries": os.getenv("MULTI_LINE_ENTRIES"),
         "notification_cooldown": os.getenv("NOTIFICATION_COOLDOWN"),
-<<<<<<< HEAD
-        "reload_config": False if not config_file else os.getenv("RELOAD_CONFIG"), 
-=======
         "reload_config": False if config_path is None else os.getenv("RELOAD_CONFIG"), 
->>>>>>> 3c5e6ea0
         "disable_start_message": os.getenv("DISABLE_START_MESSAGE"),
         "disable_restart_message": os.getenv("DISABLE_CONFIG_RELOAD_MESSAGE"),
         "disable_shutdown_message": os.getenv("DISABLE_SHUTDOWN_MESSAGE"),
